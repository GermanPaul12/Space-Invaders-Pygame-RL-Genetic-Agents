# main.py (NEW interactive launcher)
import subprocess
import sys
import os
<<<<<<< HEAD
import json # For checking config files (optional, can be done by train.py)
=======
import glob # For finding model files
>>>>>>> c1e54447

# --- Path Setup ---
ROOT_DIR = os.path.dirname(os.path.abspath(__file__))
GAME_PACKAGE_DIR = os.path.join(ROOT_DIR, "game")
<<<<<<< HEAD
MODELS_DIR_MAIN = os.path.join(ROOT_DIR, "models") # CORRECTED to "models"
AGENT_CONFIGS_DIR = os.path.join(ROOT_DIR, "configs")
=======
MODELS_DIR_MAIN = os.path.join(ROOT_DIR, "trained_models")
>>>>>>> c1e54447
BASE_MODEL_FILENAME_TEMPLATE_MAIN = "{agent_name}_spaceinvaders"

sys.path.insert(0, ROOT_DIR) # Add project root to path for 'from game.game import Game'

# --- Helper Functions ---
def get_python_executable():
    """Gets the currently running Python executable."""
    return sys.executable

def clear_screen():
    """Clears the terminal screen."""
    os.system('cls' if os.name == 'nt' else 'clear')

def get_choice(prompt, options, allow_cancel=False, default_on_enter=None):
<<<<<<< HEAD
    print(prompt)
    for i, option in enumerate(options): print(f"{i+1}. {option}")
    default_prompt_part = ""
    if default_on_enter is not None and 1 <= default_on_enter <= len(options):
        default_prompt_part = f" (default: {options[default_on_enter-1]})"
=======
    """Gets a valid choice from the user.
       `default_on_enter` is the 1-based index of the default choice if user just presses Enter.
    """
    print(prompt)
    for i, option in enumerate(options):
        print(f"{i+1}. {option}")
    
    default_prompt_part = ""
    if default_on_enter is not None and 1 <= default_on_enter <= len(options):
        default_prompt_part = f" (default: {default_on_enter})"
    
>>>>>>> c1e54447
    cancel_option_num = 0
    if allow_cancel:
        cancel_option_num = len(options) + 1
        print(f"{cancel_option_num}. Cancel / Go Back")
<<<<<<< HEAD
    while True:
        try:
            choice_str = input(f"Enter your choice (number){default_prompt_part}: ").strip()
            if not choice_str and default_on_enter is not None: choice = default_on_enter
            elif not choice_str and allow_cancel: return "cancel"
            else: choice = int(choice_str)
            if 1 <= choice <= len(options): return choice - 1
            elif allow_cancel and choice == cancel_option_num: return "cancel"
            else:
                upper_bound = cancel_option_num if allow_cancel else len(options)
                print(f"Invalid choice. Please enter between 1 and {upper_bound}.")
        except ValueError: print("Invalid input. Please enter a number.")
        except Exception: print("Unexpected input error.")

def get_yes_no(prompt, default_yes=None):
    options_str = " (yes/no)"
    if default_yes is True: options_str = " (YES/no)"
    elif default_yes is False: options_str = " (yes/NO)"
    while True:
        answer = input(f"{prompt}{options_str}: ").strip().lower()
        if not answer and default_yes is not None: return default_yes
        if answer in ['yes', 'y']: return True
        elif answer in ['no', 'n']: return False
        else: print("Invalid input. Enter 'yes' or 'no'.")

def build_command(script_name, args_dict):
    command = [get_python_executable(), "-u", script_name]
    for arg, value in args_dict.items():
        if isinstance(value, bool):
            if value: command.append(arg)
        elif value is not None:
            command.append(arg); command.append(str(value))
    return command

def run_command(command):
    print(f"\nExecuting: {' '.join(command)}\n")
    try:
        process = subprocess.Popen(command, stdout=subprocess.PIPE, stderr=subprocess.STDOUT, text=True, bufsize=1, universal_newlines=True)
        for line in process.stdout: print(line, end='', flush=True)
        process.wait()
        if process.returncode != 0: print(f"\n--- CMD Error (code: {process.returncode}) ---")
        else: print(f"\n--- CMD Success ---")
    except FileNotFoundError: print(f"Error: Script '{command[1]}' not found in project root.")
    except Exception as e: print(f"Subprocess error: {e}")

def get_existing_model_filenames_ui(agent_name):
    # This function now relies on utils.model_helpers which uses the correct "models" dir name.
    from utils.model_helpers import get_model_filenames_for_display
    return get_model_filenames_for_display(agent_name) # model_helpers knows MODELS_DIR is "models"

# --- Main Interactive Loop ---
def main_interactive():
    if not os.path.exists(AGENT_CONFIGS_DIR):
        print(f"Warning: Agent configuration directory '{AGENT_CONFIGS_DIR}' not found. Creating it.")
        try:
            os.makedirs(AGENT_CONFIGS_DIR)
            print(f"Please place default JSON config files (e.g., dqn_default.json) in '{AGENT_CONFIGS_DIR}'.")
        except OSError as e:
            print(f"Error creating '{AGENT_CONFIGS_DIR}': {e}. Config loading might fail.")
            input("Press Enter to continue anyway...")

    while True:
        clear_screen()
        print("Welcome to Space Invaders AI Launcher!")
        print("======================================")
        mode_options = ["Play as Human", "Run AI Agent", "Exit Launcher"]
        mode_choice_result = get_choice("Select mode:", mode_options)
        
        if mode_choice_result is None or mode_choice_result == "cancel": # Handle potential None from get_choice
            selected_mode = "Exit Launcher" # Default to exit if choice is strange
        else:
            selected_mode = mode_options[mode_choice_result]

        if selected_mode == "Exit Launcher": break
        elif selected_mode == "Play as Human":
            print("\n--- Player Mode ---")
            try:
                from game.game import Game as GameClass
                game_args = {'silent_mode': get_yes_no("Run game without sounds?", default_yes=False), 'ai_training_mode': False}
                print("\nStarting game in player mode...")
                game_instance = GameClass(**game_args)
                game_instance.run_player_mode()
            except ImportError: print("Error: Could not import Game class.")
            except Exception as e: print(f"An error in player mode: {e}")
            input("\nPress Enter to return to the main menu...")

        elif selected_mode == "Run AI Agent":
            clear_screen()
            print("--- AI Agent Mode ---")
            ai_op_options = ["Train Agent(s)", "Test/Run Specific Agent Version", "Evaluate All Agents (Latest Versions)", "Back to Main Menu"]
            ai_op_choice_result = get_choice("\nSelect AI operation:", ai_op_options, allow_cancel=True) # Allow cancel here
            if ai_op_choice_result is None or ai_op_choice_result == "cancel": continue
            selected_ai_operation = ai_op_options[ai_op_choice_result]

            # No need to set script_to_run default here, set it inside conditions
            cmd_args = {}
            agent_options_list = ["dqn", "ppo", "a2c", "genetic", "neat", "random"]
            trainable_agents_for_prompt = [agent for agent in agent_options_list if agent != 'random']
=======

    while True:
        try:
            choice_str = input(f"Enter your choice (number){default_prompt_part}: ").strip()
            if not choice_str and default_on_enter is not None:
                choice = default_on_enter
            elif not choice_str and allow_cancel: # Empty input with cancel allowed could mean cancel
                 return "cancel"
            else:
                choice = int(choice_str)

            if 1 <= choice <= len(options):
                return choice - 1 # Return 0-based index
            elif allow_cancel and choice == cancel_option_num:
                return "cancel"
            else:
                upper_bound = cancel_option_num if allow_cancel else len(options)
                print(f"Invalid choice. Please enter a number between 1 and {upper_bound}.")
        except ValueError:
            print("Invalid input. Please enter a number.")
        except Exception: # Catch other potential errors with input
            print("An unexpected error occurred with your input.")


def get_yes_no(prompt, default_yes=None):
    """Gets a yes/no answer from the user.
       `default_yes`=True means 'yes' is default, False means 'no', None means no default.
    """
    options = " (yes/no)"
    if default_yes is True:
        options = " (YES/no)"
    elif default_yes is False:
        options = " (yes/NO)"
    
    while True:
        answer = input(f"{prompt}{options}: ").strip().lower()
        if not answer and default_yes is not None: # User pressed Enter
            return default_yes
        if answer in ['yes', 'y']:
            return True
        elif answer in ['no', 'n']:
            return False
        else:
            print("Invalid input. Please enter 'yes' or 'no'.")

def build_command(script_name, args_dict):
    """Builds a command list for subprocess."""
    command = [get_python_executable(), "-u", script_name] # -u for unbuffered output
    for arg, value in args_dict.items():
        if isinstance(value, bool):
            if value: # Add flag if true
                command.append(arg)
        elif value is not None: # Add argument with value
            command.append(arg)
            command.append(str(value))
    return command

def run_command(command):
    """Runs a command using subprocess and prints output."""
    print(f"\nExecuting: {' '.join(command)}\n")
    try:
        process = subprocess.Popen(command, stdout=subprocess.PIPE, stderr=subprocess.STDOUT, text=True, bufsize=1, universal_newlines=True)
        for line in process.stdout: # Stream output
            print(line, end='', flush=True)
        process.wait() # Wait for the process to complete
        if process.returncode != 0:
            print(f"\n--- Command finished with error (code: {process.returncode}) ---")
        else:
            print(f"\n--- Command finished successfully ---")
    except FileNotFoundError:
        print(f"Error: Script '{command[1]}' not found. Make sure it's in the project root.")
    except Exception as e:
        print(f"An error occurred while running the command: {e}")

def get_existing_model_filenames(agent_name):
    """Finds all existing model filenames (not full paths) for a given agent."""
    if not os.path.exists(MODELS_DIR_MAIN):
        return []
    pattern_base = BASE_MODEL_FILENAME_TEMPLATE_MAIN.format(agent_name=agent_name)
    versions = []
    # Sort to have a somewhat predictable order, e.g., base, _v2, _v3
    for f_name in sorted(os.listdir(MODELS_DIR_MAIN)):
        if f_name.startswith(pattern_base) and f_name.endswith(".pth"):
            versions.append(f_name)
    return versions

def main_interactive():
    while True: # Main loop for the launcher
        clear_screen()
        print("Welcome to Space Invaders AI Launcher!")
        print("======================================")

        mode_options = ["Play as Human", "Run AI Agent", "Exit Launcher"]
        mode_choice_idx = get_choice("Select mode:", mode_options)

        if mode_options[mode_choice_idx] == "Exit Launcher":
            break

        elif mode_options[mode_choice_idx] == "Play as Human":
            print("\n--- Player Mode ---")
            try:
                from game.game import Game as GameClass
                game_args = {}
                game_args['silent_mode'] = get_yes_no("Run game without sounds?", default_yes=False)
                game_args['ai_training_mode'] = False # Player mode is not AI training
                
                print("\nStarting game in player mode...")
                game_instance = GameClass(**game_args)
                game_instance.run_player_mode()
            except ImportError:
                print("Error: Could not import the Game class. Ensure 'game' package and files are correct.")
            except Exception as e:
                print(f"An error occurred while trying to start player mode: {e}")
            input("\nPress Enter to return to the main menu...")


        elif mode_options[mode_choice_idx] == "Run AI Agent":
            clear_screen()
            print("--- AI Agent Mode ---")
            ai_op_options = ["Train Agent(s)", "Test/Run Specific Agent Version", "Evaluate All Agents (Latest Versions)", "Back to Main Menu"]
            ai_op_choice_idx = get_choice("\nSelect AI operation:", ai_op_options)
            selected_ai_operation = ai_op_options[ai_op_choice_idx]

            if selected_ai_operation == "Back to Main Menu":
                continue

            script_to_run = "run_game_ai.py" # Default, used by Test and Evaluate
            cmd_args = {}
            agent_options_list = ["dqn", "ppo", "a2c", "genetic", "random"]

>>>>>>> c1e54447

            if selected_ai_operation == "Train Agent(s)":
                script_to_run = "train.py"
                print("\n--- Training Configuration ---")
<<<<<<< HEAD
                agents_to_train_this_session = []
                train_all_q = get_yes_no(f"Train all non-random agents ({', '.join(trainable_agents_for_prompt)})?", default_yes=True)
                if train_all_q: agents_to_train_this_session = trainable_agents_for_prompt
                else:
                    selected_agents_str = input(f"Enter comma-separated agent names to train (e.g., dqn,neat): ").strip()
                    if selected_agents_str:
                        agents_to_train_this_session = [s.strip().lower() for s in selected_agents_str.split(',') if s.strip().lower() in trainable_agents_for_prompt]
                    if not agents_to_train_this_session: print("No valid agents. Aborting."); input("\nPress Enter..."); continue
                cmd_args["--agents"] = ",".join(agents_to_train_this_session)

                for agent_name_config in agents_to_train_this_session:
                    default_config_name = f"{agent_name_config}_default.json"
                    default_config_path = os.path.join(AGENT_CONFIGS_DIR, default_config_name)
                    print(f"\nConfig for {agent_name_config.upper()}:")
                    config_to_pass_for_agent = None # Initialize
                    if os.path.exists(default_config_path):
                        use_default = get_yes_no(f"Use default config '{default_config_name}'?", default_yes=True)
                        config_to_pass_for_agent = default_config_path # Default to default
                        if not use_default:
                            custom_config_name = input(f"Enter filename for {agent_name_config} config (in '{AGENT_CONFIGS_DIR}/'): ").strip()
                            if custom_config_name:
                                custom_config_path = os.path.join(AGENT_CONFIGS_DIR, custom_config_name)
                                if os.path.exists(custom_config_path): config_to_pass_for_agent = custom_config_path
                                else: print(f"Warning: Custom config '{custom_config_name}' not found. Using default.")
                        cmd_args[f"--{agent_name_config}_config_path"] = config_to_pass_for_agent
                    else:
                        print(f"Warning: Default config '{default_config_name}' not found. {agent_name_config.upper()} will use internal defaults.")
                
                cmd_args["--episodes"] = int(input("Episodes per agent/individual (default 1000): ") or "1000")
                cmd_args["--load_models"] = get_yes_no("Load LATEST models to continue training?", default_yes=False)
                if not cmd_args.get("--load_models", False):
                    cmd_args["--force_train"] = get_yes_no("Force training (new version if model exists and not loading)?", default_yes=False)
                cmd_args["--render"] = get_yes_no("Render game content?", default_yes=False)
                cmd_args["--max_steps_per_episode"] = int(input("Max steps per episode (default 2000): ") or "2000")
                cmd_args["--save_interval"] = int(input("Save NN models every N episodes (default 50, GA/NEAT per gen): ") or "50")
                cmd_args["--print_interval_steps"] = int(input("Print stats every N steps (default 500): ") or "500")

            elif selected_ai_operation == "Test/Run Specific Agent Version":
                script_to_run = "test.py"
                agent_choice_result = get_choice("\nSelect agent type:", agent_options_list, allow_cancel=True)
                if agent_choice_result == "cancel" or agent_choice_result is None: continue
                cmd_args["--agent"] = agent_options_list[agent_choice_result]
                
                model_file_to_load = None
                if cmd_args["--agent"] != "random":
                    available_versions = get_existing_model_filenames_ui(cmd_args["--agent"])
                    if not available_versions:
                        print(f"No models for {cmd_args['--agent']}.")
                        if not get_yes_no(f"Run {cmd_args['--agent']} untrained?", default_yes=False): input("\nPress Enter..."); continue
                        # No --model_file_path to pass, test.py will handle agent without loaded model
                    else:
                        print(f"\nModels for {cmd_args['--agent']}:")
                        chosen_model_idx = get_choice("Select model:", available_versions, allow_cancel=True)
                        if chosen_model_idx == "cancel" or chosen_model_idx is None: input("\nPress Enter..."); continue
                        model_file_to_load = os.path.join(MODELS_DIR_MAIN, available_versions[chosen_model_idx])
                        cmd_args["--model_file_path"] = model_file_to_load # test.py uses this
                
                cmd_args["--episodes"] = int(input(f"Episodes (default {'5' if model_file_to_load else '1'}): ") or ("5" if model_file_to_load else "1"))
                cmd_args["--render"] = get_yes_no("Render game?", default_yes=True)
                cmd_args["--max_steps_per_episode"] = int(input("Max steps (default 3000): ") or "3000")
                cmd_args["--silent"] = get_yes_no("No sounds?", default_yes=True)
                cmd_args["--gif_episodes"] = int(input("Record N initial episodes as GIF (0=disable, default 0): ") or "0")
                if cmd_args.get("--gif_episodes", 0) > 0:
                    cmd_args["--gif_fps"] = int(input("GIF FPS (default 15): ") or "15")
                    cmd_args["--gif_capture_every_n_steps"] = int(input("GIF capture interval (default 4): ") or "4")

            elif selected_ai_operation == "Evaluate All Agents (Latest Versions)":
                script_to_run = "evaluate.py"
                print("\n--- Evaluate All Configuration ---")
                cmd_args["--episodes"] = int(input("Eval episodes per agent (default 20): ") or "20")
                cmd_args["--max_steps_per_episode"] = int(input("Max steps (default 3000): ") or "3000")
                cmd_args["--silent"] = True # Evaluation usually silent
                cmd_args["--render"] = False # Evaluation usually headless

            if script_to_run and cmd_args: # Ensure script_to_run is set
                command_list = build_command(script_to_run, cmd_args)
                run_command(command_list)
            elif script_to_run: # No cmd_args but script selected (e.g. evaluate all with defaults)
                 command_list = build_command(script_to_run, {})
                 run_command(command_list)
            
            input("\nPress Enter to return to the AI Agent Menu...") # For all AI ops
=======
                
                train_all_q = get_yes_no("Train all available non-random agents (dqn, ppo, a2c, genetic)?", default_yes=True)
                if train_all_q:
                    cmd_args["--agents"] = "dqn,ppo,a2c,genetic"
                else:
                    selected_agents_str = input(f"Enter comma-separated agent names to train (from {agent_options_list[:-1]}): ").strip()
                    if selected_agents_str:
                        cmd_args["--agents"] = selected_agents_str
                    else:
                        print("No agents selected for training. Aborting.")
                        input("\nPress Enter to continue..."); continue
                
                cmd_args["--episodes"] = int(input("Number of episodes per agent (default 1000): ") or "1000")
                cmd_args["--load_models"] = get_yes_no("Load LATEST models to continue training?", default_yes=False)
                if not cmd_args.get("--load_models", False):
                    cmd_args["--force_train"] = get_yes_no("Force training (new version if model exists and not loading)?", default_yes=False)
                cmd_args["--render"] = get_yes_no("Render game content during training?", default_yes=False)
                cmd_args["--max_steps_per_episode"] = int(input("Max steps per episode (default 2000): ") or "2000")
                cmd_args["--save_interval"] = int(input("Save model every N episodes (default 50): ") or "50")
                cmd_args["--print_interval_steps"] = int(input("Print stats every N steps within episode (default 500): ") or "500")

            elif selected_ai_operation == "Test/Run Specific Agent Version":
                cmd_args["--mode"] = "test" # Both use 'test' mode in run_game_ai.py
                
                agent_choice_idx = get_choice("\nSelect agent type to test/run:", agent_options_list)
                cmd_args["--agent"] = agent_options_list[agent_choice_idx]

                model_file_to_load = None
                if cmd_args["--agent"] != "random":
                    available_versions = get_existing_model_filenames(cmd_args["--agent"])
                    if not available_versions:
                        print(f"Warning: No trained models found for {cmd_args['--agent']}.")
                        if not get_yes_no(f"Run {cmd_args['--agent']} untrained (random behavior)?", default_yes=False):
                            input("\nPress Enter to continue..."); continue # Back to AI op menu
                        cmd_args["--load_model"] = False # Explicitly don't load
                    else:
                        print(f"\nAvailable model versions for {cmd_args['--agent']}:")
                        chosen_model_idx = get_choice("Select model version:", available_versions, allow_cancel=True)
                        if chosen_model_idx == "cancel" or chosen_model_idx is None:
                             input("\nPress Enter to continue..."); continue
                        model_file_to_load = os.path.join(MODELS_DIR_MAIN, available_versions[chosen_model_idx])
                        cmd_args["--model_file_path"] = model_file_to_load # Pass specific path
                        cmd_args["--load_model"] = True # Indicate model loading is intended
                
                cmd_args["--episodes"] = int(input(f"Number of episodes to run/test (default {'10' if model_file_to_load else '1'}): ") or ("10" if model_file_to_load else "1"))
                cmd_args["--render"] = get_yes_no("Render game during this run?", default_yes=True)
                cmd_args["--max_steps_per_episode"] = int(input("Max steps per episode (default 2000): ") or "2000")
                cmd_args["--silent"] = get_yes_no("Run game without sounds (for this run)?", default_yes=True)


            elif selected_ai_operation == "Evaluate All Agents (Latest Versions)":
                cmd_args["--mode"] = "evaluate_all"
                print("\n--- Evaluate All Configuration ---")
                cmd_args["--episodes"] = int(input("Number of evaluation episodes per agent (default 10): ") or "10")
                cmd_args["--render"] = get_yes_no("Render game during evaluation?", default_yes=False)
                cmd_args["--max_steps_per_episode"] = int(input("Max steps per episode (default 2000): ") or "2000")
                cmd_args["--silent"] = get_yes_no("Run game without sounds during evaluation?", default_yes=True)

            # Build and run the command for AI operations
            if cmd_args: # Ensure some arguments were set (e.g., agent wasn't cancelled)
                command_list = build_command(script_to_run, cmd_args)
                run_command(command_list)
            input("\nPress Enter to return to the AI Agent Menu...")


>>>>>>> c1e54447
    print("\nExiting launcher. Goodbye!")

if __name__ == "__main__":
    main_interactive()<|MERGE_RESOLUTION|>--- conflicted
+++ resolved
@@ -1,22 +1,16 @@
+# main.py (NEW interactive launcher)
+import subprocess
 # main.py (NEW interactive launcher)
 import subprocess
 import sys
 import os
-<<<<<<< HEAD
 import json # For checking config files (optional, can be done by train.py)
-=======
-import glob # For finding model files
->>>>>>> c1e54447
 
 # --- Path Setup ---
 ROOT_DIR = os.path.dirname(os.path.abspath(__file__))
 GAME_PACKAGE_DIR = os.path.join(ROOT_DIR, "game")
-<<<<<<< HEAD
 MODELS_DIR_MAIN = os.path.join(ROOT_DIR, "models") # CORRECTED to "models"
 AGENT_CONFIGS_DIR = os.path.join(ROOT_DIR, "configs")
-=======
-MODELS_DIR_MAIN = os.path.join(ROOT_DIR, "trained_models")
->>>>>>> c1e54447
 BASE_MODEL_FILENAME_TEMPLATE_MAIN = "{agent_name}_spaceinvaders"
 
 sys.path.insert(0, ROOT_DIR) # Add project root to path for 'from game.game import Game'
@@ -31,30 +25,15 @@
     os.system('cls' if os.name == 'nt' else 'clear')
 
 def get_choice(prompt, options, allow_cancel=False, default_on_enter=None):
-<<<<<<< HEAD
     print(prompt)
     for i, option in enumerate(options): print(f"{i+1}. {option}")
     default_prompt_part = ""
     if default_on_enter is not None and 1 <= default_on_enter <= len(options):
         default_prompt_part = f" (default: {options[default_on_enter-1]})"
-=======
-    """Gets a valid choice from the user.
-       `default_on_enter` is the 1-based index of the default choice if user just presses Enter.
-    """
-    print(prompt)
-    for i, option in enumerate(options):
-        print(f"{i+1}. {option}")
-    
-    default_prompt_part = ""
-    if default_on_enter is not None and 1 <= default_on_enter <= len(options):
-        default_prompt_part = f" (default: {default_on_enter})"
-    
->>>>>>> c1e54447
     cancel_option_num = 0
     if allow_cancel:
         cancel_option_num = len(options) + 1
         print(f"{cancel_option_num}. Cancel / Go Back")
-<<<<<<< HEAD
     while True:
         try:
             choice_str = input(f"Enter your choice (number){default_prompt_part}: ").strip()
@@ -153,143 +132,10 @@
             cmd_args = {}
             agent_options_list = ["dqn", "ppo", "a2c", "genetic", "neat", "random"]
             trainable_agents_for_prompt = [agent for agent in agent_options_list if agent != 'random']
-=======
-
-    while True:
-        try:
-            choice_str = input(f"Enter your choice (number){default_prompt_part}: ").strip()
-            if not choice_str and default_on_enter is not None:
-                choice = default_on_enter
-            elif not choice_str and allow_cancel: # Empty input with cancel allowed could mean cancel
-                 return "cancel"
-            else:
-                choice = int(choice_str)
-
-            if 1 <= choice <= len(options):
-                return choice - 1 # Return 0-based index
-            elif allow_cancel and choice == cancel_option_num:
-                return "cancel"
-            else:
-                upper_bound = cancel_option_num if allow_cancel else len(options)
-                print(f"Invalid choice. Please enter a number between 1 and {upper_bound}.")
-        except ValueError:
-            print("Invalid input. Please enter a number.")
-        except Exception: # Catch other potential errors with input
-            print("An unexpected error occurred with your input.")
-
-
-def get_yes_no(prompt, default_yes=None):
-    """Gets a yes/no answer from the user.
-       `default_yes`=True means 'yes' is default, False means 'no', None means no default.
-    """
-    options = " (yes/no)"
-    if default_yes is True:
-        options = " (YES/no)"
-    elif default_yes is False:
-        options = " (yes/NO)"
-    
-    while True:
-        answer = input(f"{prompt}{options}: ").strip().lower()
-        if not answer and default_yes is not None: # User pressed Enter
-            return default_yes
-        if answer in ['yes', 'y']:
-            return True
-        elif answer in ['no', 'n']:
-            return False
-        else:
-            print("Invalid input. Please enter 'yes' or 'no'.")
-
-def build_command(script_name, args_dict):
-    """Builds a command list for subprocess."""
-    command = [get_python_executable(), "-u", script_name] # -u for unbuffered output
-    for arg, value in args_dict.items():
-        if isinstance(value, bool):
-            if value: # Add flag if true
-                command.append(arg)
-        elif value is not None: # Add argument with value
-            command.append(arg)
-            command.append(str(value))
-    return command
-
-def run_command(command):
-    """Runs a command using subprocess and prints output."""
-    print(f"\nExecuting: {' '.join(command)}\n")
-    try:
-        process = subprocess.Popen(command, stdout=subprocess.PIPE, stderr=subprocess.STDOUT, text=True, bufsize=1, universal_newlines=True)
-        for line in process.stdout: # Stream output
-            print(line, end='', flush=True)
-        process.wait() # Wait for the process to complete
-        if process.returncode != 0:
-            print(f"\n--- Command finished with error (code: {process.returncode}) ---")
-        else:
-            print(f"\n--- Command finished successfully ---")
-    except FileNotFoundError:
-        print(f"Error: Script '{command[1]}' not found. Make sure it's in the project root.")
-    except Exception as e:
-        print(f"An error occurred while running the command: {e}")
-
-def get_existing_model_filenames(agent_name):
-    """Finds all existing model filenames (not full paths) for a given agent."""
-    if not os.path.exists(MODELS_DIR_MAIN):
-        return []
-    pattern_base = BASE_MODEL_FILENAME_TEMPLATE_MAIN.format(agent_name=agent_name)
-    versions = []
-    # Sort to have a somewhat predictable order, e.g., base, _v2, _v3
-    for f_name in sorted(os.listdir(MODELS_DIR_MAIN)):
-        if f_name.startswith(pattern_base) and f_name.endswith(".pth"):
-            versions.append(f_name)
-    return versions
-
-def main_interactive():
-    while True: # Main loop for the launcher
-        clear_screen()
-        print("Welcome to Space Invaders AI Launcher!")
-        print("======================================")
-
-        mode_options = ["Play as Human", "Run AI Agent", "Exit Launcher"]
-        mode_choice_idx = get_choice("Select mode:", mode_options)
-
-        if mode_options[mode_choice_idx] == "Exit Launcher":
-            break
-
-        elif mode_options[mode_choice_idx] == "Play as Human":
-            print("\n--- Player Mode ---")
-            try:
-                from game.game import Game as GameClass
-                game_args = {}
-                game_args['silent_mode'] = get_yes_no("Run game without sounds?", default_yes=False)
-                game_args['ai_training_mode'] = False # Player mode is not AI training
-                
-                print("\nStarting game in player mode...")
-                game_instance = GameClass(**game_args)
-                game_instance.run_player_mode()
-            except ImportError:
-                print("Error: Could not import the Game class. Ensure 'game' package and files are correct.")
-            except Exception as e:
-                print(f"An error occurred while trying to start player mode: {e}")
-            input("\nPress Enter to return to the main menu...")
-
-
-        elif mode_options[mode_choice_idx] == "Run AI Agent":
-            clear_screen()
-            print("--- AI Agent Mode ---")
-            ai_op_options = ["Train Agent(s)", "Test/Run Specific Agent Version", "Evaluate All Agents (Latest Versions)", "Back to Main Menu"]
-            ai_op_choice_idx = get_choice("\nSelect AI operation:", ai_op_options)
-            selected_ai_operation = ai_op_options[ai_op_choice_idx]
-
-            if selected_ai_operation == "Back to Main Menu":
-                continue
-
-            script_to_run = "run_game_ai.py" # Default, used by Test and Evaluate
-            cmd_args = {}
-            agent_options_list = ["dqn", "ppo", "a2c", "genetic", "random"]
-
->>>>>>> c1e54447
 
             if selected_ai_operation == "Train Agent(s)":
                 script_to_run = "train.py"
                 print("\n--- Training Configuration ---")
-<<<<<<< HEAD
                 agents_to_train_this_session = []
                 train_all_q = get_yes_no(f"Train all non-random agents ({', '.join(trainable_agents_for_prompt)})?", default_yes=True)
                 if train_all_q: agents_to_train_this_session = trainable_agents_for_prompt
@@ -372,74 +218,9 @@
                  run_command(command_list)
             
             input("\nPress Enter to return to the AI Agent Menu...") # For all AI ops
-=======
-                
-                train_all_q = get_yes_no("Train all available non-random agents (dqn, ppo, a2c, genetic)?", default_yes=True)
-                if train_all_q:
-                    cmd_args["--agents"] = "dqn,ppo,a2c,genetic"
-                else:
-                    selected_agents_str = input(f"Enter comma-separated agent names to train (from {agent_options_list[:-1]}): ").strip()
-                    if selected_agents_str:
-                        cmd_args["--agents"] = selected_agents_str
-                    else:
-                        print("No agents selected for training. Aborting.")
-                        input("\nPress Enter to continue..."); continue
-                
-                cmd_args["--episodes"] = int(input("Number of episodes per agent (default 1000): ") or "1000")
-                cmd_args["--load_models"] = get_yes_no("Load LATEST models to continue training?", default_yes=False)
-                if not cmd_args.get("--load_models", False):
-                    cmd_args["--force_train"] = get_yes_no("Force training (new version if model exists and not loading)?", default_yes=False)
-                cmd_args["--render"] = get_yes_no("Render game content during training?", default_yes=False)
-                cmd_args["--max_steps_per_episode"] = int(input("Max steps per episode (default 2000): ") or "2000")
-                cmd_args["--save_interval"] = int(input("Save model every N episodes (default 50): ") or "50")
-                cmd_args["--print_interval_steps"] = int(input("Print stats every N steps within episode (default 500): ") or "500")
-
-            elif selected_ai_operation == "Test/Run Specific Agent Version":
-                cmd_args["--mode"] = "test" # Both use 'test' mode in run_game_ai.py
-                
-                agent_choice_idx = get_choice("\nSelect agent type to test/run:", agent_options_list)
-                cmd_args["--agent"] = agent_options_list[agent_choice_idx]
-
-                model_file_to_load = None
-                if cmd_args["--agent"] != "random":
-                    available_versions = get_existing_model_filenames(cmd_args["--agent"])
-                    if not available_versions:
-                        print(f"Warning: No trained models found for {cmd_args['--agent']}.")
-                        if not get_yes_no(f"Run {cmd_args['--agent']} untrained (random behavior)?", default_yes=False):
-                            input("\nPress Enter to continue..."); continue # Back to AI op menu
-                        cmd_args["--load_model"] = False # Explicitly don't load
-                    else:
-                        print(f"\nAvailable model versions for {cmd_args['--agent']}:")
-                        chosen_model_idx = get_choice("Select model version:", available_versions, allow_cancel=True)
-                        if chosen_model_idx == "cancel" or chosen_model_idx is None:
-                             input("\nPress Enter to continue..."); continue
-                        model_file_to_load = os.path.join(MODELS_DIR_MAIN, available_versions[chosen_model_idx])
-                        cmd_args["--model_file_path"] = model_file_to_load # Pass specific path
-                        cmd_args["--load_model"] = True # Indicate model loading is intended
-                
-                cmd_args["--episodes"] = int(input(f"Number of episodes to run/test (default {'10' if model_file_to_load else '1'}): ") or ("10" if model_file_to_load else "1"))
-                cmd_args["--render"] = get_yes_no("Render game during this run?", default_yes=True)
-                cmd_args["--max_steps_per_episode"] = int(input("Max steps per episode (default 2000): ") or "2000")
-                cmd_args["--silent"] = get_yes_no("Run game without sounds (for this run)?", default_yes=True)
-
-
-            elif selected_ai_operation == "Evaluate All Agents (Latest Versions)":
-                cmd_args["--mode"] = "evaluate_all"
-                print("\n--- Evaluate All Configuration ---")
-                cmd_args["--episodes"] = int(input("Number of evaluation episodes per agent (default 10): ") or "10")
-                cmd_args["--render"] = get_yes_no("Render game during evaluation?", default_yes=False)
-                cmd_args["--max_steps_per_episode"] = int(input("Max steps per episode (default 2000): ") or "2000")
-                cmd_args["--silent"] = get_yes_no("Run game without sounds during evaluation?", default_yes=True)
-
-            # Build and run the command for AI operations
-            if cmd_args: # Ensure some arguments were set (e.g., agent wasn't cancelled)
-                command_list = build_command(script_to_run, cmd_args)
-                run_command(command_list)
-            input("\nPress Enter to return to the AI Agent Menu...")
-
-
->>>>>>> c1e54447
     print("\nExiting launcher. Goodbye!")
 
+if __name__ == "__main__":
+    main_interactive()
 if __name__ == "__main__":
     main_interactive()